// Copyright (c) Aptos
// SPDX-License-Identifier: Apache-2.0

//! Node types of [`JellyfishMerkleTree`](crate::JellyfishMerkleTree)
//!
//! This module defines two types of Jellyfish Merkle tree nodes: [`InternalNode`]
//! and [`LeafNode`] as building blocks of a 256-bit
//! [`JellyfishMerkleTree`](crate::JellyfishMerkleTree). [`InternalNode`] represents a 4-level
//! binary tree to optimize for IOPS: it compresses a tree with 31 nodes into one node with 16
//! children at the lowest level. [`LeafNode`] stores the full key and the value associated.

#[cfg(test)]
mod node_type_test;

use crate::{
    metrics::{APTOS_JELLYFISH_INTERNAL_ENCODED_BYTES, APTOS_JELLYFISH_LEAF_ENCODED_BYTES},
    TreeReader,
};
use anyhow::{ensure, Context, Result};
use aptos_crypto::{
    hash::{CryptoHash, SPARSE_MERKLE_PLACEHOLDER_HASH},
    HashValue,
};
use aptos_types::{
    nibble::{nibble_path::NibblePath, Nibble, ROOT_NIBBLE_HEIGHT},
    proof::{definition::NodeInProof, SparseMerkleInternalNode, SparseMerkleLeafNode},
    transaction::Version,
};
use byteorder::{BigEndian, LittleEndian, ReadBytesExt, WriteBytesExt};
use itertools::Itertools;
use num_derive::{FromPrimitive, ToPrimitive};
use num_traits::cast::FromPrimitive;
#[cfg(any(test, feature = "fuzzing"))]
use proptest::{collection::hash_map, prelude::*};
#[cfg(any(test, feature = "fuzzing"))]
use proptest_derive::Arbitrary;
<<<<<<< HEAD

use crate::TreeReader;
use aptos_types::misc::{bits_to_bytes, bytes_to_bits, one_positions};
use aptos_types::nibble::{JELLYFISH_MERKLE_ARITY, NIBBLE_SIZE_IN_BITS};
use aptos_types::proof::definition::NodeInProof;
=======
>>>>>>> 91797aac
use serde::{Deserialize, Serialize};
use std::{
    collections::hash_map::HashMap,
    io::{prelude::*, Cursor, Read, SeekFrom, Write},
    mem::size_of,
};
use thiserror::Error;

/// The unique key of each node.
#[derive(Clone, Debug, Hash, Eq, PartialEq, Ord, PartialOrd)]
#[cfg_attr(any(test, feature = "fuzzing"), derive(Arbitrary))]
pub struct NodeKey {
    // The version at which the node is created.
    version: Version,
    // The nibble path this node represents in the tree.
    nibble_path: NibblePath,
}

impl NodeKey {
    /// Creates a new `NodeKey`.
    pub fn new(version: Version, nibble_path: NibblePath) -> Self {
        Self {
            version,
            nibble_path,
        }
    }

    /// A shortcut to generate a node key consisting of a version and an empty nibble path.
    pub fn new_empty_path(version: Version) -> Self {
        Self::new(version, NibblePath::default())
    }

    /// Gets the version.
    pub fn version(&self) -> Version {
        self.version
    }

    /// Gets the nibble path.
    pub fn nibble_path(&self) -> &NibblePath {
        &self.nibble_path
    }

    /// Generates a child node key based on this node key.
    pub fn gen_child_node_key(&self, version: Version, n: Nibble) -> Self {
        let mut node_nibble_path = self.nibble_path().clone();
        node_nibble_path.push(n);
        Self::new(version, node_nibble_path)
    }

    /// Generates parent node key at the same version based on this node key.
    pub fn gen_parent_node_key(&self) -> Self {
        let mut node_nibble_path = self.nibble_path().clone();
        assert!(
            node_nibble_path.pop().is_some(),
            "Current node key is root.",
        );
        Self::new(self.version, node_nibble_path)
    }

    /// Sets the version to the given version.
    pub fn set_version(&mut self, version: Version) {
        self.version = version;
    }

    /// Serializes to bytes for physical storage enforcing the same order as that in memory.
    pub fn encode(&self) -> Result<Vec<u8>> {
        let mut out = vec![];
        out.write_u64::<BigEndian>(self.version())?;
        assert!(self.nibble_path().num_nibbles() < 256);
        out.write_u8(self.nibble_path().num_nibbles() as u8)?;
        let bytes: Vec<u8> = self.nibble_path().bytes().collect();
        out.write_all(bytes.as_slice())?;
        Ok(out)
    }

    /// Recovers from serialized bytes in physical storage.
    pub fn decode(val: &[u8]) -> Result<NodeKey> {
        let mut reader = Cursor::new(val);
        let version = reader.read_u64::<BigEndian>()?;
        let num_nibbles = reader.read_u8()? as usize;
        ensure!(
            num_nibbles <= ROOT_NIBBLE_HEIGHT,
            "Invalid number of nibbles: {}",
            num_nibbles,
        );

        let nibble_path_size_in_bytes = (num_nibbles * NIBBLE_SIZE_IN_BITS + 7) / 8;
        let mut nibble_bytes = Vec::with_capacity(nibble_path_size_in_bytes);
        reader.read_to_end(&mut nibble_bytes)?;
        ensure!(
            nibble_path_size_in_bytes == nibble_bytes.len(),
            "encoded num_nibbles {} mismatches nibble path bytes {:?}",
            num_nibbles,
            nibble_bytes
        );
<<<<<<< HEAD
        let nibble_path = NibblePath::new_from_bytes(nibble_bytes.as_slice(), num_nibbles);
        let node_key = NodeKey::new(version, nibble_path);
        Ok(node_key)
=======
        let nibble_path = if num_nibbles % 2 == 0 {
            NibblePath::new_even(nibble_bytes)
        } else {
            let padding = nibble_bytes.last().unwrap() & 0x0F;
            ensure!(
                padding == 0,
                "Padding nibble expected to be 0, got: {}",
                padding,
            );
            NibblePath::new_odd(nibble_bytes)
        };
        Ok(NodeKey::new(version, nibble_path))
>>>>>>> 91797aac
    }

    pub fn unpack(self) -> (Version, NibblePath) {
        (self.version, self.nibble_path)
    }
}

#[derive(Clone, Debug, Eq, PartialEq)]
pub enum NodeType {
    Leaf,
    Null,
    /// A internal node that haven't been finished the leaf count migration, i.e. None or not all
    /// of the children leaf counts are known.
    Internal {
        leaf_count: usize,
    },
}

#[cfg(any(test, feature = "fuzzing"))]
impl Arbitrary for NodeType {
    type Parameters = ();
    type Strategy = BoxedStrategy<Self>;

    fn arbitrary_with(_args: ()) -> Self::Strategy {
        prop_oneof![
            Just(NodeType::Leaf),
            (2..100usize).prop_map(|leaf_count| NodeType::Internal { leaf_count })
        ]
        .boxed()
    }
}

/// Each child of [`InternalNode`] encapsulates a nibble forking at this node.
#[derive(Clone, Debug, Eq, PartialEq)]
#[cfg_attr(any(test, feature = "fuzzing"), derive(Arbitrary))]
pub struct Child {
    /// The hash value of this child node.
    pub hash: HashValue,
    /// `version`, the `nibble_path` of the [`NodeKey`] of this [`InternalNode`] the child belongs
    /// to and the child's index constitute the [`NodeKey`] to uniquely identify this child node
    /// from the storage. Used by `[`NodeKey::gen_child_node_key`].
    pub version: Version,
    /// Indicates if the child is a leaf, or if it's an internal node, the total number of leaves
    /// under it (though it can be unknown during migration).
    pub node_type: NodeType,
}

impl Child {
    pub fn new(hash: HashValue, version: Version, node_type: NodeType) -> Self {
        Self {
            hash,
            version,
            node_type,
        }
    }

    pub fn is_leaf(&self) -> bool {
        matches!(self.node_type, NodeType::Leaf)
    }

    pub fn leaf_count(&self) -> usize {
        match self.node_type {
            NodeType::Leaf => 1,
            NodeType::Internal { leaf_count } => leaf_count,
            NodeType::Null => unreachable!("Child cannot be Null"),
        }
    }
}

/// [`Children`] is just a collection of children belonging to a [`InternalNode`],
/// indexed from 0 to 2^x, inclusive.
pub(crate) type Children = HashMap<Nibble, Child>;

/// Represents a x-level subtree with 2^x children at the bottom level. Theoretically, this reduces
/// IOPS to query a tree by ?x since we compress x levels in a standard Merkle tree into 1 node.
/// Though we choose the same internal node structure as that of Patricia Merkle tree, the root hash
/// computation logic is similar to a x-level sparse Merkle tree except for some customizations. See
/// the `CryptoHash` trait implementation below for details.
#[derive(Clone, Debug, Eq, PartialEq)]
pub struct InternalNode {
    /// Up to 16 children.
    children: Children,
    /// Total number of leaves under this internal node
    leaf_count: usize,
}

/// Computes the hash of internal node according to [`JellyfishTree`](crate::JellyfishTree)
/// data structure in the logical view. `start` and `nibble_height` determine a subtree whose
/// root hash we want to get. For an internal node with 16 children at the bottom level, we compute
/// the root hash of it as if a full binary Merkle tree with 16 leaves as below:
///
/// ```text
///   4 ->              +------ root hash ------+
///                     |                       |
///   3 ->        +---- # ----+           +---- # ----+
///               |           |           |           |
///   2 ->        #           #           #           #
///             /   \       /   \       /   \       /   \
///   1 ->     #     #     #     #     #     #     #     #
///           / \   / \   / \   / \   / \   / \   / \   / \
///   0 ->   0   1 2   3 4   5 6   7 8   9 A   B C   D E   F
///   ^
/// height
/// ```
///
/// As illustrated above, at nibble height 0, `0..F` in hex denote 16 children hashes.  Each `#`
/// means the hash of its two direct children, which will be used to generate the hash of its
/// parent with the hash of its sibling. Finally, we can get the hash of this internal node.
///
/// However, if an internal node doesn't have all 16 children exist at height 0 but just a few of
/// them, we have a modified hashing rule on top of what is stated above:
/// 1. From top to bottom, a node will be replaced by a leaf child if the subtree rooted at this
/// node has only one child at height 0 and it is a leaf child.
/// 2. From top to bottom, a node will be replaced by the placeholder node if the subtree rooted at
/// this node doesn't have any child at height 0. For example, if an internal node has 3 leaf
/// children at index 0, 3, 8, respectively, and 1 internal node at index C, then the computation
/// graph will be like:
///
/// ```text
///   4 ->              +------ root hash ------+
///                     |                       |
///   3 ->        +---- # ----+           +---- # ----+
///               |           |           |           |
///   2 ->        #           @           8           #
///             /   \                               /   \
///   1 ->     0     3                             #     @
///                                               / \
///   0 ->                                       C   @
///   ^
/// height
/// Note: @ denotes placeholder hash.
/// ```
#[cfg(any(test, feature = "fuzzing"))]
impl Arbitrary for InternalNode {
    type Parameters = ();
    type Strategy = BoxedStrategy<Self>;

    fn arbitrary_with(_args: ()) -> Self::Strategy {
        hash_map(any::<Nibble>(), any::<Child>(), 1..=16)
            .prop_filter(
                "InternalNode constructor panics when its only child is a leaf.",
                |children| {
                    !(children.len() == 1
                        && children.values().next().expect("Must exist.").is_leaf())
                },
            )
            .prop_map(InternalNode::new)
            .boxed()
    }
}

impl InternalNode {
    /// Creates a new Internal node.
    pub fn new(children: Children) -> Self {
        Self::new_impl(children).expect("Input children are logical.")
    }

    pub fn new_impl(children: Children) -> Result<Self> {
        // Assert the internal node must have >= 1 children. If it only has one child, it cannot be
        // a leaf node. Otherwise, the leaf node should be a child of this internal node's parent.
        ensure!(!children.is_empty(), "Children must not be empty");
        if children.len() == 1 {
            ensure!(
                !children
                    .values()
                    .next()
                    .expect("Must have 1 element")
                    .is_leaf(),
                "If there's only one child, it must not be a leaf."
            );
        }

        let leaf_count = children.values().map(Child::leaf_count).sum();
        Ok(Self {
            children,
            leaf_count,
        })
    }

    pub fn leaf_count(&self) -> usize {
        self.leaf_count
    }

    pub fn node_type(&self) -> NodeType {
        NodeType::Internal {
            leaf_count: self.leaf_count,
        }
    }

    pub fn hash(&self) -> HashValue {
        let (existence_bitmap, leaf_bitmap) = self.generate_bitmaps();
        self.merkle_hash(
            0, /* start index */
            JELLYFISH_MERKLE_ARITY, /* the number of leaves in the subtree of which we want the hash of root */
            (existence_bitmap.as_slice(), leaf_bitmap.as_slice()),
        )
    }

    pub fn children_sorted(&self) -> impl Iterator<Item = (&Nibble, &Child)> {
        self.children.iter().sorted_by_key(|(nibble, _)| **nibble)
    }

    pub fn serialize(&self, binary: &mut Vec<u8>) -> Result<()> {
        let (existence_bitmap, leaf_bitmap) = self.generate_bitmaps();
        let existence_bytes = bits_to_bytes(existence_bitmap.as_slice());
        let leaf_bytes = bits_to_bytes(leaf_bitmap.as_slice());
        binary.write_u16::<LittleEndian>(existence_bitmap.len() as u16)?;
        binary.write_all(existence_bytes.as_slice())?;
        binary.write_all(leaf_bytes.as_slice())?;
        let existence_positions = one_positions(existence_bitmap.as_slice());
        for next_child in existence_positions {
            let child = &self.children[&Nibble::from(next_child)];
            serialize_u64_varint(child.version, binary);
            binary.extend(child.hash.to_vec());
            match child.node_type {
                NodeType::Leaf => (),
                NodeType::Internal { leaf_count } => {
                    serialize_u64_varint(leaf_count as u64, binary);
                },
                NodeType::Null => unreachable!("Child cannot be Null"),
            };
        }
        Ok(())
    }

    pub fn deserialize(data: &[u8]) -> Result<Self> {
        let mut reader = Cursor::new(data);
        let len = data.len();
        let bitmap_size = reader.read_u16::<LittleEndian>()? as usize;
        let byte_count = (bitmap_size + 7) / 8;
        let mut existence_buffer = Vec::with_capacity(byte_count);
        let mut leaf_buffer = Vec::with_capacity(byte_count);
        for _i in 0..byte_count {
            existence_buffer.push(reader.read_u8()?);
        }
        for _i in 0..byte_count {
            leaf_buffer.push(reader.read_u8()?);
        }

        // Read and validate existence and leaf bitmaps
        let existence_bitmap = bytes_to_bits(existence_buffer.as_slice(), bitmap_size);
        let leaf_bitmap = bytes_to_bits(leaf_buffer.as_slice(), bitmap_size);
        let existence_positions = one_positions(existence_bitmap.as_slice());

        match existence_positions.len() {
            0 => return Err(NodeDecodeError::NoChildren.into()),
            _ if (0..JELLYFISH_MERKLE_ARITY).any(|i| !existence_bitmap[i] && leaf_bitmap[i]) => {
                return Err(NodeDecodeError::ExtraLeaves {
                    existing: existence_bitmap.clone(),
                    leaves: leaf_bitmap.clone(),
                }
                .into())
            },
            _ => (),
        }

        // Reconstruct children
        let mut children = HashMap::new();
        for &child_id in existence_positions.iter() {
            let version = deserialize_u64_varint(&mut reader)?;
            let pos = reader.position() as usize;

            {
                let remaining = len - pos;
                ensure!(
                    remaining >= size_of::<HashValue>(),
                    "not enough bytes left, children: {}, bytes: {}",
                    existence_positions.len(),
                    remaining
                );
            }

            let hash = HashValue::from_slice(&reader.get_ref()[pos..pos + size_of::<HashValue>()])?;
            reader.seek(SeekFrom::Current(size_of::<HashValue>() as i64))?;

            let node_type = if leaf_bitmap[child_id] {
                NodeType::Leaf
            } else {
                let leaf_count = deserialize_u64_varint(&mut reader)? as usize;
                NodeType::Internal { leaf_count }
            };

            children.insert(Nibble::from(child_id), Child::new(hash, version, node_type));
        }

        Self::new_impl(children)
    }

    /// Gets the `n`-th child.
    pub fn child(&self, n: Nibble) -> Option<&Child> {
        self.children.get(&n)
    }

    /// Generates `existence_bitmap` and `leaf_bitmap` as a pair of `u16`s: child at index `i`
    /// exists if `existence_bitmap[i]` is set; child at index `i` is leaf node if
    /// `leaf_bitmap[i]` is set.
    pub fn generate_bitmaps(&self) -> (Vec<bool>, Vec<bool>) {
        let mut existence_bitmap = vec![false; JELLYFISH_MERKLE_ARITY];
        let mut leaf_bitmap = vec![false; JELLYFISH_MERKLE_ARITY];
        for (nibble, child) in self.children.iter() {
            let i = usize::from(*nibble);
            existence_bitmap[i] = true;
            leaf_bitmap[i] = child.is_leaf();
        }
        (existence_bitmap, leaf_bitmap)
    }

    /// Given a range [start, start + width), returns the sub-bitmap of that range.
    fn range_bitmaps(
        start: usize,
        width: usize,
        bitmaps: (&[bool], &[bool]),
    ) -> (Vec<bool>, Vec<bool>) {
        assert!(start < JELLYFISH_MERKLE_ARITY && width.count_ones() == 1 && start % width == 0);
        assert!(width <= JELLYFISH_MERKLE_ARITY && (start + width) <= JELLYFISH_MERKLE_ARITY);
        let masked_bitmap_0 = [
            vec![false; start].as_slice(),
            &bitmaps.0[start..start + width],
            vec![false; bitmaps.0.len() - start - width].as_slice(),
        ]
        .concat();
        let masked_bitmap_1 = [
            vec![false; start].as_slice(),
            &bitmaps.1[start..start + width],
            vec![false; bitmaps.1.len() - start - width].as_slice(),
        ]
        .concat();
        (masked_bitmap_0, masked_bitmap_1)
    }

    fn merkle_hash(
        &self,
        start: usize,
        width: usize,
        (existence_bitmap, leaf_bitmap): (&[bool], &[bool]),
    ) -> HashValue {
        // Given a bit [start, 1 << nibble_height], return the value of that range.
        let (range_existence_bitmap, range_leaf_bitmap) =
            Self::range_bitmaps(start, width, (existence_bitmap, leaf_bitmap));
        let range_existence_positions = one_positions(&range_existence_bitmap);
        let range_leaf_positions = one_positions(&range_leaf_bitmap);
        if range_existence_positions.len() == 0 {
            // No child under this subtree
            *SPARSE_MERKLE_PLACEHOLDER_HASH
        } else if width == 1
            || (range_existence_positions.len() == 1 && range_leaf_positions.len() >= 1)
        {
            // Only 1 leaf child under this subtree or reach the lowest level
            let only_child_index = Nibble::from(range_existence_positions[0]);
            self.child(only_child_index)
                .with_context(|| {
                    format!(
                        "Corrupted internal node: existence_bitmap indicates \
                         the existence of a non-exist child at index {:x}",
                        only_child_index
                    )
                })
                .unwrap()
                .hash
        } else {
            let left_child = self.merkle_hash(
                start,
                width / 2,
                (
                    range_existence_bitmap.as_slice(),
                    range_leaf_bitmap.as_slice(),
                ),
            );
            let right_child = self.merkle_hash(
                start + width / 2,
                width / 2,
                (
                    range_existence_bitmap.as_slice(),
                    range_leaf_bitmap.as_slice(),
                ),
            );
            SparseMerkleInternalNode::new(left_child, right_child).hash()
        }
    }

    fn gen_node_in_proof<K: crate::Key, R: TreeReader<K>>(
        &self,
        start: usize,
        width: usize,
        (existence_bitmap, leaf_bitmap): (&[bool], &[bool]),
        (tree_reader, node_key): (&R, &NodeKey),
    ) -> Result<NodeInProof> {
        // Given a bit [start, 1 << nibble_height], return the value of that range.
        let (range_existence_bitmap, range_leaf_bitmap) =
            Self::range_bitmaps(start, width, (existence_bitmap, leaf_bitmap));
        let range_existence_positions = one_positions(range_existence_bitmap.as_slice());
        let range_leaf_positions = one_positions(range_leaf_bitmap.as_slice());
        Ok(if range_existence_positions.len() == 0 {
            // No child under this subtree
            NodeInProof::Other(*SPARSE_MERKLE_PLACEHOLDER_HASH)
        } else if width == 1
            || (range_existence_positions.len() == 1 && range_leaf_positions.len() >= 1)
        {
            // Only 1 leaf child under this subtree or reach the lowest level
            let only_child_index = Nibble::from(range_existence_positions[0]);
            let only_child = self
                .child(only_child_index)
                .with_context(|| {
                    format!(
                        "Corrupted internal node: existence_bitmap indicates \
                         the existence of a non-exist child at index {:x}",
                        only_child_index
                    )
                })
                .unwrap();
            if matches!(only_child.node_type, NodeType::Leaf) {
                let only_child_node_key =
                    node_key.gen_child_node_key(only_child.version, only_child_index);
                match tree_reader.get_node(&only_child_node_key)? {
                    Node::Internal(_) => unreachable!(
                        "Corrupted internal node: in-memory leaf child is internal node on disk"
                    ),
                    Node::Leaf(leaf_node) => {
                        NodeInProof::Leaf(SparseMerkleLeafNode::from(leaf_node))
                    },
                    Node::Null => unreachable!("Child cannot be Null"),
                }
            } else {
                NodeInProof::Other(only_child.hash)
            }
        } else {
            let left_child = self.merkle_hash(
                start,
                width / 2,
                (
                    range_existence_bitmap.as_slice(),
                    range_leaf_bitmap.as_slice(),
                ),
            );
            let right_child = self.merkle_hash(
                start + width / 2,
                width / 2,
                (
                    range_existence_bitmap.as_slice(),
                    range_leaf_bitmap.as_slice(),
                ),
            );
            NodeInProof::Other(SparseMerkleInternalNode::new(left_child, right_child).hash())
        })
    }

    /// Gets the child and its corresponding siblings that are necessary to generate the proof for
    /// the `n`-th child. If it is an existence proof, the returned child must be the `n`-th
    /// child; otherwise, the returned child may be another child. See inline explanation for
    /// details. When calling this function with n = 11 (node `b` in the following graph), the
    /// range at each level is illustrated as a pair of square brackets:
    ///
    /// ```text
    ///     4      [f   e   d   c   b   a   9   8   7   6   5   4   3   2   1   0] -> root level
    ///            ---------------------------------------------------------------
    ///     3      [f   e   d   c   b   a   9   8] [7   6   5   4   3   2   1   0] width = 8
    ///                                  chs <--┘                        shs <--┘
    ///     2      [f   e   d   c] [b   a   9   8] [7   6   5   4] [3   2   1   0] width = 4
    ///                  shs <--┘               └--> chs
    ///     1      [f   e] [d   c] [b   a] [9   8] [7   6] [5   4] [3   2] [1   0] width = 2
    ///                          chs <--┘       └--> shs
    ///     0      [f] [e] [d] [c] [b] [a] [9] [8] [7] [6] [5] [4] [3] [2] [1] [0] width = 1
    ///     ^                chs <--┘   └--> shs
    ///     |   MSB|<---------------------- uint 16 ---------------------------->|LSB
    ///  height    chs: `child_half_start`         shs: `sibling_half_start`
    /// ```
    pub fn get_child_with_siblings<K: crate::Key, R: TreeReader<K>>(
        &self,
        node_key: &NodeKey,
        n: Nibble,
        reader: Option<&R>,
    ) -> Result<(Option<NodeKey>, Vec<NodeInProof>)> {
        let mut siblings = vec![];
        let (existence_bitmap, leaf_bitmap) = self.generate_bitmaps();

        // Nibble height from 3 to 0.
        for h in (0..NIBBLE_SIZE_IN_BITS).rev() {
            // Get the number of children of the internal node that each subtree at this height
            // covers.
            let width = 1 << h;
            let (child_half_start, sibling_half_start) = get_child_and_sibling_half_start(n, h);
            // Compute the root hash of the subtree rooted at the sibling of `r`.
            if let Some(reader) = reader {
                siblings.push(self.gen_node_in_proof(
                    sibling_half_start,
                    width,
                    (existence_bitmap.as_slice(), leaf_bitmap.as_slice()),
                    (reader, node_key),
                )?);
            } else {
                siblings.push(
                    self.merkle_hash(
                        sibling_half_start,
                        width,
                        (existence_bitmap.as_slice(), leaf_bitmap.as_slice()),
                    )
                    .into(),
                );
            }

            let (range_existence_bitmap, range_leaf_bitmap) = Self::range_bitmaps(
                child_half_start,
                width,
                (existence_bitmap.as_slice(), leaf_bitmap.as_slice()),
            );
            let range_existence_positions = one_positions(range_existence_bitmap.as_slice());
            let range_leaf_positions = one_positions(range_leaf_bitmap.as_slice());
            if range_existence_positions.len() == 0 {
                // No child in this range.
                return Ok((None, siblings));
            } else if width == 1
                || (range_existence_positions.len() == 1 && range_leaf_positions.len() >= 1)
            {
                // Return the only 1 leaf child under this subtree or reach the lowest level
                // Even this leaf child is not the n-th child, it should be returned instead of
                // `None` because it's existence indirectly proves the n-th child doesn't exist.
                // Please read proof format for details.
                let only_child_index = Nibble::from(range_existence_positions[0]);
                return Ok((
                    {
                        let only_child_version = self
                            .child(only_child_index)
                            // Should be guaranteed by the self invariants, but these are not easy to express at the moment
                            .with_context(|| {
                                format!(
                                    "Corrupted internal node: child_bitmap indicates \
                                     the existence of a non-exist child at index {:x}",
                                    only_child_index
                                )
                            })
                            .unwrap()
                            .version;
                        Some(node_key.gen_child_node_key(only_child_version, only_child_index))
                    },
                    siblings,
                ));
            }
        }
        unreachable!("Impossible to get here without returning even at the lowest level.")
    }
}

/// Given a nibble, computes the start position of its `child_half_start` and `sibling_half_start`
/// at `height` level.
<<<<<<< HEAD
pub(crate) fn get_child_and_sibling_half_start(n: Nibble, height: usize) -> (usize, usize) {
    // Example: nibble = 9_usize == 00111001_bin, height=2
    // mask = 00000100_bin
    // mask2 = 11111100_bin
    let mask: usize = 1 << height;
    let mask2 = (mask - 1) ^ ((1 << NIBBLE_SIZE_IN_BITS) - 1);
    let child_half_start = usize::from(n) & mask2;
    let sibling_half_start = child_half_start ^ mask;
=======
pub(crate) fn get_child_and_sibling_half_start(n: Nibble, height: u8) -> (u8, u8) {
    // Get the index of the first child belonging to the same subtree whose root, let's say `r` is
    // at `height` that the n-th child belongs to.
    // Note: `child_half_start` will be always equal to `n` at height 0.
    let child_half_start = (0xFF << height) & u8::from(n);

    // Get the index of the first child belonging to the subtree whose root is the sibling of `r`
    // at `height`.
    let sibling_half_start = child_half_start ^ (1 << height);
>>>>>>> 91797aac

    (child_half_start, sibling_half_start)
}

/// Represents an account.
#[derive(Clone, Debug, Eq, PartialEq, Serialize, Deserialize)]
pub struct LeafNode<K> {
    // The hashed key associated with this leaf node.
    account_key: HashValue,
    // The hash of the value.
    value_hash: HashValue,
    // The key and version that points to the value
    value_index: (K, Version),
}

impl<K> LeafNode<K>
where
    K: crate::Key,
{
    /// Creates a new leaf node.
    pub fn new(account_key: HashValue, value_hash: HashValue, value_index: (K, Version)) -> Self {
        Self {
            account_key,
            value_hash,
            value_index,
        }
    }

    /// Gets the account key, the hashed account address.
    pub fn account_key(&self) -> HashValue {
        self.account_key
    }

    /// Gets the associated value hash.
    pub fn value_hash(&self) -> HashValue {
        self.value_hash
    }

    /// Get the index key to locate the value.
    pub fn value_index(&self) -> &(K, Version) {
        &self.value_index
    }

    pub fn hash(&self) -> HashValue {
        SparseMerkleLeafNode::new(self.account_key, self.value_hash).hash()
    }
}

impl<K> From<LeafNode<K>> for SparseMerkleLeafNode {
    fn from(leaf_node: LeafNode<K>) -> Self {
        Self::new(leaf_node.account_key, leaf_node.value_hash)
    }
}

#[repr(u8)]
#[derive(FromPrimitive, ToPrimitive)]
enum NodeTag {
    Leaf = 1,
    Internal = 2,
    Null = 3,
}

/// The concrete node type of [`JellyfishMerkleTree`](crate::JellyfishMerkleTree).
#[derive(Clone, Debug, Eq, PartialEq)]
pub enum Node<K> {
    /// A wrapper of [`InternalNode`].
    Internal(InternalNode),
    /// A wrapper of [`LeafNode`].
    Leaf(LeafNode<K>),
    /// Represents empty tree only
    Null,
}

impl<K> From<InternalNode> for Node<K> {
    fn from(node: InternalNode) -> Self {
        Node::Internal(node)
    }
}

impl From<InternalNode> for Children {
    fn from(node: InternalNode) -> Self {
        node.children
    }
}

impl<K> From<LeafNode<K>> for Node<K> {
    fn from(node: LeafNode<K>) -> Self {
        Node::Leaf(node)
    }
}

impl<K> Node<K>
where
    K: crate::Key,
{
    /// Creates the [`Internal`](Node::Internal) variant.
    #[cfg(any(test, feature = "fuzzing"))]
    pub fn new_internal(children: Children) -> Self {
        Node::Internal(InternalNode::new(children))
    }

    /// Creates the [`Leaf`](Node::Leaf) variant.
    pub fn new_leaf(
        account_key: HashValue,
        value_hash: HashValue,
        value_index: (K, Version),
    ) -> Self {
        Node::Leaf(LeafNode::new(account_key, value_hash, value_index))
    }

    /// Returns `true` if the node is a leaf node.
    pub fn is_leaf(&self) -> bool {
        matches!(self, Node::Leaf(_))
    }

    /// Returns `NodeType`
    pub fn node_type(&self) -> NodeType {
        match self {
            // The returning value will be used to construct a `Child` of a internal node, while an
            // internal node will never have a child of Node::Null.
            Self::Leaf(_) => NodeType::Leaf,
            Self::Internal(n) => n.node_type(),
            Self::Null => NodeType::Null,
        }
    }

    /// Returns leaf count if known
    pub fn leaf_count(&self) -> usize {
        match self {
            Node::Leaf(_) => 1,
            Node::Internal(internal_node) => internal_node.leaf_count,
            Node::Null => 0,
        }
    }

    /// Serializes to bytes for physical storage.
    pub fn encode(&self) -> Result<Vec<u8>> {
        let mut out = vec![];

        match self {
            Node::Internal(internal_node) => {
                out.push(NodeTag::Internal as u8);
                internal_node.serialize(&mut out)?;
                APTOS_JELLYFISH_INTERNAL_ENCODED_BYTES.inc_by(out.len() as u64);
            },
            Node::Leaf(leaf_node) => {
                out.push(NodeTag::Leaf as u8);
                out.extend(bcs::to_bytes(&leaf_node)?);
                APTOS_JELLYFISH_LEAF_ENCODED_BYTES.inc_by(out.len() as u64);
            },
            Node::Null => {
                out.push(NodeTag::Null as u8);
            },
        }
        Ok(out)
    }

    /// Computes the hash of nodes.
    pub fn hash(&self) -> HashValue {
        match self {
            Node::Internal(internal_node) => internal_node.hash(),
            Node::Leaf(leaf_node) => leaf_node.hash(),
            Node::Null => *SPARSE_MERKLE_PLACEHOLDER_HASH,
        }
    }

    /// Recovers from serialized bytes in physical storage.
    pub fn decode(val: &[u8]) -> Result<Node<K>> {
        if val.is_empty() {
            return Err(NodeDecodeError::EmptyInput.into());
        }
        let tag = val[0];
        let node_tag = NodeTag::from_u8(tag);
        match node_tag {
            Some(NodeTag::Internal) => Ok(Node::Internal(InternalNode::deserialize(&val[1..])?)),
            Some(NodeTag::Leaf) => Ok(Node::Leaf(bcs::from_bytes(&val[1..])?)),
            Some(NodeTag::Null) => Ok(Node::Null),
            None => Err(NodeDecodeError::UnknownTag { unknown_tag: tag }.into()),
        }
    }
}

/// Error thrown when a [`Node`] fails to be deserialized out of a byte sequence stored in physical
/// storage, via [`Node::decode`].
#[derive(Debug, Error, Eq, PartialEq)]
pub enum NodeDecodeError {
    /// Input is empty.
    #[error("Missing tag due to empty input")]
    EmptyInput,

    /// The first byte of the input is not a known tag representing one of the variants.
    #[error("lead tag byte is unknown: {}", unknown_tag)]
    UnknownTag { unknown_tag: u8 },

    /// No children found in internal node
    #[error("No children found in internal node")]
    NoChildren,

    /// Extra leaf bits set
    #[error(
        "Non-existent leaf bits set, existing: {:?}, leaves: {:?}",
        existing,
        leaves
    )]
    ExtraLeaves {
        existing: Vec<bool>,
        leaves: Vec<bool>,
    },
}

/// Helper function to serialize version in a more efficient encoding.
/// We use a super simple encoding - the high bit is set if more bytes follow.
fn serialize_u64_varint(mut num: u64, binary: &mut Vec<u8>) {
    for _ in 0..8 {
        let low_bits = num as u8 & 0x7F;
        num >>= 7;
        let more = match num {
            0 => 0u8,
            _ => 0x80,
        };
        binary.push(low_bits | more);
        if more == 0 {
            return;
        }
    }
    // Last byte is encoded raw; this means there are no bad encodings.
    assert_ne!(num, 0);
    assert!(num <= 0xFF);
    binary.push(num as u8);
}

/// Helper function to deserialize versions from above encoding.
fn deserialize_u64_varint<T>(reader: &mut T) -> Result<u64>
where
    T: Read,
{
    let mut num = 0u64;
    for i in 0..8 {
        let byte = reader.read_u8()?;
        num |= u64::from(byte & 0x7F) << (i * 7);
        if (byte & 0x80) == 0 {
            return Ok(num);
        }
    }
    // Last byte is encoded as is.
    let byte = reader.read_u8()?;
    num |= u64::from(byte) << 56;
    Ok(num)
}<|MERGE_RESOLUTION|>--- conflicted
+++ resolved
@@ -34,14 +34,9 @@
 use proptest::{collection::hash_map, prelude::*};
 #[cfg(any(test, feature = "fuzzing"))]
 use proptest_derive::Arbitrary;
-<<<<<<< HEAD
-
-use crate::TreeReader;
+
 use aptos_types::misc::{bits_to_bytes, bytes_to_bits, one_positions};
 use aptos_types::nibble::{JELLYFISH_MERKLE_ARITY, NIBBLE_SIZE_IN_BITS};
-use aptos_types::proof::definition::NodeInProof;
-=======
->>>>>>> 91797aac
 use serde::{Deserialize, Serialize};
 use std::{
     collections::hash_map::HashMap,
@@ -137,24 +132,9 @@
             num_nibbles,
             nibble_bytes
         );
-<<<<<<< HEAD
         let nibble_path = NibblePath::new_from_bytes(nibble_bytes.as_slice(), num_nibbles);
         let node_key = NodeKey::new(version, nibble_path);
         Ok(node_key)
-=======
-        let nibble_path = if num_nibbles % 2 == 0 {
-            NibblePath::new_even(nibble_bytes)
-        } else {
-            let padding = nibble_bytes.last().unwrap() & 0x0F;
-            ensure!(
-                padding == 0,
-                "Padding nibble expected to be 0, got: {}",
-                padding,
-            );
-            NibblePath::new_odd(nibble_bytes)
-        };
-        Ok(NodeKey::new(version, nibble_path))
->>>>>>> 91797aac
     }
 
     pub fn unpack(self) -> (Version, NibblePath) {
@@ -699,7 +679,6 @@
 
 /// Given a nibble, computes the start position of its `child_half_start` and `sibling_half_start`
 /// at `height` level.
-<<<<<<< HEAD
 pub(crate) fn get_child_and_sibling_half_start(n: Nibble, height: usize) -> (usize, usize) {
     // Example: nibble = 9_usize == 00111001_bin, height=2
     // mask = 00000100_bin
@@ -708,17 +687,6 @@
     let mask2 = (mask - 1) ^ ((1 << NIBBLE_SIZE_IN_BITS) - 1);
     let child_half_start = usize::from(n) & mask2;
     let sibling_half_start = child_half_start ^ mask;
-=======
-pub(crate) fn get_child_and_sibling_half_start(n: Nibble, height: u8) -> (u8, u8) {
-    // Get the index of the first child belonging to the same subtree whose root, let's say `r` is
-    // at `height` that the n-th child belongs to.
-    // Note: `child_half_start` will be always equal to `n` at height 0.
-    let child_half_start = (0xFF << height) & u8::from(n);
-
-    // Get the index of the first child belonging to the subtree whose root is the sibling of `r`
-    // at `height`.
-    let sibling_half_start = child_half_start ^ (1 << height);
->>>>>>> 91797aac
 
     (child_half_start, sibling_half_start)
 }
